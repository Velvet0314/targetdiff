--- conflicted
+++ resolved
@@ -38,7 +38,6 @@
 ```
 The code should work with PyTorch >= 1.9.0 and PyG >= 2.0. You can change the package version according to your need.
 
-<<<<<<< HEAD
 ### (Alternatively) Install via Mamba
 Install Mamba
 
@@ -55,10 +54,8 @@
 conda activate targetdiff  # note: one still needs to use `conda` to (de)activate environments
 ```
 
-=======
 -----
 # Target-Aware Molecule Generation
->>>>>>> d17cbb7a
 ## Data
 The data used for training / evaluating the model are organized in the [data](https://drive.google.com/drive/folders/1j21cc7-97TedKh_El5E34yI8o5ckI7eK?usp=share_link) Google Drive folder.
 
